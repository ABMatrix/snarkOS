--- conflicted
+++ resolved
@@ -143,11 +143,7 @@
 
   account:
     docker:
-<<<<<<< HEAD
-      - image: cimg/rust:1.63
-=======
-      - image: cimg/rust:1.64
->>>>>>> 70f44231
+      - image: cimg/rust:1.64
     resource_class: xlarge
     steps:
       - run_serial:
@@ -156,11 +152,7 @@
 
   cli:
     docker:
-<<<<<<< HEAD
-      - image: cimg/rust:1.63
-=======
-      - image: cimg/rust:1.64
->>>>>>> 70f44231
+      - image: cimg/rust:1.64
     resource_class: xlarge
     steps:
       - run_serial:
@@ -230,23 +222,6 @@
           workspace_member: node/router
           cache_key: snarkos-node-router-cache
 
-<<<<<<< HEAD
-  # codecov:
-  #   machine:
-  #     image: ubuntu-2204:current
-  #     docker_layer_caching: true
-  #   resource_class: xlarge
-  #   steps:
-  #     - attach_workspace:
-  #         at: /home/circleci/project/
-  #     - run:
-  #         name: Run kcov
-  #         command: >
-  #           cd ~/project/project/ &&
-  #           docker run --security-opt seccomp=unconfined -v ~/project/project/:/home/circleci/project/
-  #           howardwu/snarkos-codecov:2021-03-25 bash /home/circleci/project/ci/kcov.sh
-  #     - run: cd ./project/ && bash <(curl -s https://codecov.io/bash)
-=======
   node-store:
     docker:
       - image: cimg/rust:1.64
@@ -255,15 +230,10 @@
       - run_serial:
           workspace_member: node/store
           cache_key: snarkos-node-store-cache
->>>>>>> 70f44231
 
   check-fmt:
     docker:
-<<<<<<< HEAD
-      - image: cimg/rust:1.63
-=======
-      - image: cimg/rust:1.64
->>>>>>> 70f44231
+      - image: cimg/rust:1.64
     resource_class: xlarge
     steps:
       - checkout
@@ -279,13 +249,8 @@
 
   check-clippy:
     docker:
-<<<<<<< HEAD
-      - image: cimg/rust:1.63
-    resource_class: xlarge
-=======
       - image: cimg/rust:1.64
     resource_class: 2xlarge
->>>>>>> 70f44231
     steps:
       - checkout
       - setup_environment:
