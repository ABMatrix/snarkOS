[package]
name = "snarkos-toolkit"
version = "1.1.4-alpha.0"
authors = ["The Aleo Team <hello@aleo.org>"]
description = "A developer toolkit for a decentralized operating system"
homepage = "https://aleo.org"
repository = "https://github.com/AleoHQ/snarkOS"
keywords = ["aleo", "cryptography", "blockchain", "decentralized", "zero-knowledge"]
categories = ["cryptography::cryptocurrencies", "operating-systems"]
include = ["Cargo.toml", "src", "README.md", "LICENSE.md"]
license = "GPL-3.0"
edition = "2018"

[lib]
crate-type = ["cdylib", "rlib"]

[[bench]]
name = "account"
path = "benches/account.rs"
harness = false

[dependencies]
<<<<<<< HEAD
snarkos-dpc = { path = "../dpc", version = "1.0.0", default-features = false }
snarkos-errors = { path = "../errors", version = "1.0.0", default-features = false }
snarkos-models = { path = "../models", version = "1.0.0", default-features = false }
snarkos-objects = { path = "../objects", version = "1.0.0", default-features = false }
snarkos-utilities = { path = "../utilities", version = "1.0.0" }
=======
snarkos-dpc = { path = "../dpc", version = "^1.1.4-alpha.0", default-features = false }
snarkos-errors = { path = "../errors", version = "^1.1.4-alpha.0", default-features = false }
snarkos-objects = { path = "../objects", version = "^1.1.4-alpha.0", default-features = false }
snarkos-utilities = { path = "../utilities", version = "^1.1.4-alpha.0"}
>>>>>>> ce0f34b8

hex = { version = "0.4.2" }
rand = { version = "0.7", default-features = false, features = ["wasm-bindgen"] }
thiserror = { version = "1.0" }
wasm-bindgen = { version = "0.2.67" }

[dev-dependencies]
criterion = { version = "0.3.1" }
rand_chacha = { version = "0.2", default-features = false }
wasm-bindgen-test = { version = "0.3.17" }<|MERGE_RESOLUTION|>--- conflicted
+++ resolved
@@ -20,18 +20,11 @@
 harness = false
 
 [dependencies]
-<<<<<<< HEAD
-snarkos-dpc = { path = "../dpc", version = "1.0.0", default-features = false }
-snarkos-errors = { path = "../errors", version = "1.0.0", default-features = false }
-snarkos-models = { path = "../models", version = "1.0.0", default-features = false }
-snarkos-objects = { path = "../objects", version = "1.0.0", default-features = false }
-snarkos-utilities = { path = "../utilities", version = "1.0.0" }
-=======
 snarkos-dpc = { path = "../dpc", version = "^1.1.4-alpha.0", default-features = false }
 snarkos-errors = { path = "../errors", version = "^1.1.4-alpha.0", default-features = false }
+snarkos-models = { path = "../models", version = "^1.1.4-alpha.0", default-features = false }
 snarkos-objects = { path = "../objects", version = "^1.1.4-alpha.0", default-features = false }
 snarkos-utilities = { path = "../utilities", version = "^1.1.4-alpha.0"}
->>>>>>> ce0f34b8
 
 hex = { version = "0.4.2" }
 rand = { version = "0.7", default-features = false, features = ["wasm-bindgen"] }
