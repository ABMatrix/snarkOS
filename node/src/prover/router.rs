--- conflicted
+++ resolved
@@ -175,7 +175,7 @@
         self.latest_block_header.write().replace(header);
 
         trace!("Received 'PuzzleResponse' from '{peer_ip}' (Epoch {epoch_number}, Block {block_height})");
-        let address = self.account.address();
+        let address = self.router.address();
 
         let pool_servers = self.router().connected_pool_servers();
 
@@ -212,50 +212,38 @@
         serialized: UnconfirmedSolution<N>,
         solution: ProverSolution<N>,
     ) -> bool {
-<<<<<<< HEAD
         let mut excluded_peers = self.router.connected_pool_servers();
-        if self.router.connected_pool_servers().contains(&peer_ip) {
-            self.propagate(Message::UnconfirmedSolution(serialized), excluded_peers);
+        if excluded_peers.contains(&peer_ip) {
+            self.propagate(Message::UnconfirmedSolution(serialized), excluded_peers)
         } else {
-            let last_coinbase_timestamp =
-                self.latest_block_header.read().as_ref().map(|header| header.last_coinbase_timestamp());
-            if let Some(last_coinbase_timestamp) = last_coinbase_timestamp {
-                // Compute the elapsed time since the last coinbase block.
-                let elapsed = OffsetDateTime::now_utc().unix_timestamp().saturating_sub(last_coinbase_timestamp);
-                // If the elapsed time exceeds a multiple of the anchor time, then assist in propagation.
-                if elapsed > N::ANCHOR_TIME as i64 * 6 {
-                    if !excluded_peers.contains(&peer_ip) {
-                        excluded_peers.push(peer_ip)
+            // Retrieve the latest epoch challenge.
+            let epoch_challenge = self.latest_epoch_challenge.read().clone();
+            // Retrieve the latest proof target.
+            let proof_target = self.latest_block_header.read().as_ref().map(|header| header.proof_target());
+
+            if let (Some(epoch_challenge), Some(proof_target)) = (epoch_challenge, proof_target) {
+                // Ensure that the prover solution is valid for the given epoch.
+                let coinbase_puzzle = self.coinbase_puzzle.clone();
+                let is_valid = tokio::task::spawn_blocking(move || {
+                    solution.verify(coinbase_puzzle.coinbase_verifying_key(), &epoch_challenge, proof_target)
+                })
+                .await;
+
+                match is_valid {
+                    // If the solution is valid, propagate the `UnconfirmedSolution`.
+                    Ok(Ok(true)) => {
+                        let message = Message::UnconfirmedSolution(serialized);
+                        // Propagate the "UnconfirmedSolution" to the connected validators.
+                        if !excluded_peers.contains(&peer_ip) {
+                            excluded_peers.push(peer_ip);
+                        }
+                        self.propagate_to_validators(message, excluded_peers);
                     }
-                    // Propagate the `UnconfirmedSolution`.
-                    self.propagate(Message::UnconfirmedSolution(serialized), excluded_peers);
+                    Ok(Ok(false)) | Ok(Err(_)) => {
+                        trace!("Invalid prover solution '{}' for the proof target.", solution.commitment())
+                    }
+                    Err(error) => warn!("Failed to verify the prover solution: {error}"),
                 }
-=======
-        // Retrieve the latest epoch challenge.
-        let epoch_challenge = self.latest_epoch_challenge.read().clone();
-        // Retrieve the latest proof target.
-        let proof_target = self.latest_block_header.read().as_ref().map(|header| header.proof_target());
-
-        if let (Some(epoch_challenge), Some(proof_target)) = (epoch_challenge, proof_target) {
-            // Ensure that the prover solution is valid for the given epoch.
-            let coinbase_puzzle = self.coinbase_puzzle.clone();
-            let is_valid = tokio::task::spawn_blocking(move || {
-                solution.verify(coinbase_puzzle.coinbase_verifying_key(), &epoch_challenge, proof_target)
-            })
-            .await;
-
-            match is_valid {
-                // If the solution is valid, propagate the `UnconfirmedSolution`.
-                Ok(Ok(true)) => {
-                    let message = Message::UnconfirmedSolution(serialized);
-                    // Propagate the "UnconfirmedSolution" to the connected validators.
-                    self.propagate_to_validators(message, vec![peer_ip]);
-                }
-                Ok(Ok(false)) | Ok(Err(_)) => {
-                    trace!("Invalid prover solution '{}' for the proof target.", solution.commitment())
-                }
-                Err(error) => warn!("Failed to verify the prover solution: {error}"),
->>>>>>> 27ee539a
             }
         }
         true
