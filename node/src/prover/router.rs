// Copyright (C) 2019-2022 Aleo Systems Inc.
// This file is part of the snarkOS library.

// The snarkOS library is free software: you can redistribute it and/or modify
// it under the terms of the GNU General Public License as published by
// the Free Software Foundation, either version 3 of the License, or
// (at your option) any later version.

// The snarkOS library is distributed in the hope that it will be useful,
// but WITHOUT ANY WARRANTY; without even the implied warranty of
// MERCHANTABILITY or FITNESS FOR A PARTICULAR PURPOSE. See the
// GNU General Public License for more details.

// You should have received a copy of the GNU General Public License
// along with the snarkOS library. If not, see <https://www.gnu.org/licenses/>.

use super::*;
use snarkos_node_messages::NewEpochChallenge;
use snarkvm::prelude::{ProverSolution, PuzzleCommitment};

#[async_trait]
impl<N: Network> Handshake for Prover<N> {}

#[async_trait]
impl<N: Network> Inbound<N> for Prover<N> {
    /// Saves the latest epoch challenge and latest block in the prover.
    async fn puzzle_response(&self, message: PuzzleResponse<N>, peer_ip: SocketAddr) -> bool {
        let epoch_challenge = message.epoch_challenge;
        match message.block.deserialize().await {
            Ok(block) => {
                // Retrieve the epoch number.
                let epoch_number = epoch_challenge.epoch_number();
                // Retrieve the block height.
                let block_height = block.height();

                // Save the latest epoch challenge in the prover.
                self.latest_epoch_challenge.write().await.replace(epoch_challenge.clone());
                // Save the latest block in the prover.
                self.latest_block.write().await.replace(block.clone());

                trace!("Received 'PuzzleResponse' from '{peer_ip}' (Epoch {epoch_number}, Block {block_height})");

                let router = self.router.clone();
                let address = self.account.address();

                if let Err(e) = router
                    .process(RouterRequest::SendNewEpochChallenge(Message::NewEpochChallenge(NewEpochChallenge {
                        block_height,
                        proof_target: block.proof_target(),
                        address,
                        epoch_challenge,
                    })))
                    .await
                {
                    warn!("[puzzle_response] {}", e);
                }

                true
            }
            Err(error) => {
                error!("Failed to deserialize the puzzle response from '{peer_ip}': {error}");
                false
            }
        }
    }

    /// If the last coinbase timestamp exceeds a multiple of the anchor time,
    /// then the prover will assist by propagating unconfirmed solutions.
    /// Otherwise, the prover will ignore the message.
    async fn unconfirmed_solution(
        &self,
        message: UnconfirmedSolution<N>,
        _puzzle_commitment: PuzzleCommitment<N>,
        _solution: ProverSolution<N>,
        peer_ip: SocketAddr,
        router: &Router<N>,
    ) -> bool {
<<<<<<< HEAD
        // Determine whether to propagate the solution.
        if self.router.connected_pool_servers().await.contains(&peer_ip) {
            // Propagate the "UnconfirmedSolution" to the network.
            let message = Message::UnconfirmedSolution(message);
            let request = RouterRequest::MessagePropagate(message, vec![peer_ip]);
            if let Err(error) = self.router.process(request).await {
                warn!("[UnconfirmedSolution] {error}");
            }
        } else if !seen_before {
            trace!("Skipping 'UnconfirmedSolution' from '{peer_ip}'");
        } else if let Some(block) = self.latest_block.read().await.as_ref() {
=======
        if let Some(block) = self.latest_block.read().await.as_ref() {
>>>>>>> e860ffad
            // Compute the elapsed time since the last coinbase block.
            let elapsed = OffsetDateTime::now_utc().unix_timestamp().saturating_sub(block.last_coinbase_timestamp());
            // If the elapsed time exceeds a multiple of the anchor time, then assist in propagation.
            if elapsed > N::ANCHOR_TIME as i64 * 6 {
                // Propagate the `UnconfirmedSolution`.
                let request = RouterRequest::MessagePropagate(Message::UnconfirmedSolution(message), vec![peer_ip]);
                if let Err(error) = router.process(request).await {
                    warn!("[UnconfirmedSolution] {error}");
                }
            }
        }
        true
    }
}

#[async_trait]
impl<N: Network> Outbound for Prover<N> {}<|MERGE_RESOLUTION|>--- conflicted
+++ resolved
@@ -75,7 +75,6 @@
         peer_ip: SocketAddr,
         router: &Router<N>,
     ) -> bool {
-<<<<<<< HEAD
         // Determine whether to propagate the solution.
         if self.router.connected_pool_servers().await.contains(&peer_ip) {
             // Propagate the "UnconfirmedSolution" to the network.
@@ -84,12 +83,7 @@
             if let Err(error) = self.router.process(request).await {
                 warn!("[UnconfirmedSolution] {error}");
             }
-        } else if !seen_before {
-            trace!("Skipping 'UnconfirmedSolution' from '{peer_ip}'");
         } else if let Some(block) = self.latest_block.read().await.as_ref() {
-=======
-        if let Some(block) = self.latest_block.read().await.as_ref() {
->>>>>>> e860ffad
             // Compute the elapsed time since the last coinbase block.
             let elapsed = OffsetDateTime::now_utc().unix_timestamp().saturating_sub(block.last_coinbase_timestamp());
             // If the elapsed time exceeds a multiple of the anchor time, then assist in propagation.
