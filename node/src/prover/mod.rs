--- conflicted
+++ resolved
@@ -66,13 +66,8 @@
         router.initialize_handler(node.clone(), router_receiver).await;
         // Initialize the heartbeat.
         node.initialize_heartbeat().await;
-<<<<<<< HEAD
-        // Initialize coinbase proving.
-        // node.initialize_coinbase_proving().await;
-=======
         // Initialize the coinbase puzzle.
-        node.initialize_coinbase_puzzle().await;
->>>>>>> 2a72f430
+        // node.initialize_coinbase_puzzle().await;
         // Initialize the signal handler.
         node.handle_signals();
         // Return the node.
