// Copyright (C) 2019-2022 Aleo Systems Inc.
// This file is part of the snarkOS library.

// The snarkOS library is free software: you can redistribute it and/or modify
// it under the terms of the GNU General Public License as published by
// the Free Software Foundation, either version 3 of the License, or
// (at your option) any later version.

// The snarkOS library is distributed in the hope that it will be useful,
// but WITHOUT ANY WARRANTY; without even the implied warranty of
// MERCHANTABILITY or FITNESS FOR A PARTICULAR PURPOSE. See the
// GNU General Public License for more details.

// You should have received a copy of the GNU General Public License
// along with the snarkOS library. If not, see <https://www.gnu.org/licenses/>.

mod router;

use crate::traits::NodeInterface;
use snarkos_account::Account;
<<<<<<< HEAD
use snarkos_node_executor::{spawn_task, spawn_task_loop, Executor, NodeType, Status};
use snarkos_node_messages::{Data, Message, PuzzleResponse, UnconfirmedSolution};
use snarkos_node_router::{Handshake, Inbound, Outbound, Router, RouterRequest};
use snarkvm::prelude::{Address, Block, CoinbasePuzzle, EpochChallenge, Network, PrivateKey, ViewKey};
=======
use snarkos_node_messages::{Data, Message, NodeType, PuzzleResponse, UnconfirmedSolution};
use snarkos_node_router::{Heartbeat, Inbound, Outbound, Router, Routing};
use snarkos_node_tcp::{
    protocols::{Disconnect, Handshake, Reading, Writing},
    P2P,
};
use snarkvm::prelude::{
    Address,
    Block,
    CoinbasePuzzle,
    ConsensusStorage,
    EpochChallenge,
    Network,
    PrivateKey,
    ProverSolution,
    ViewKey,
};
>>>>>>> ba46d08c

use anyhow::Result;
use colored::Colorize;
use core::{marker::PhantomData, time::Duration};
use parking_lot::RwLock;
use rand::{rngs::OsRng, CryptoRng, Rng};
use std::{
    net::SocketAddr,
    sync::{
        atomic::{AtomicBool, AtomicU8, Ordering},
        Arc,
    },
};
use time::OffsetDateTime;
use tokio::task::JoinHandle;

/// A prover is a full node, capable of producing proofs for consensus.
#[derive(Clone)]
pub struct Prover<N: Network, C: ConsensusStorage<N>> {
    /// The account of the node.
    account: Account<N>,
    /// The router of the node.
    router: Router<N>,
    /// The coinbase puzzle.
    coinbase_puzzle: CoinbasePuzzle<N>,
    /// The latest epoch challenge.
    latest_epoch_challenge: Arc<RwLock<Option<EpochChallenge<N>>>>,
    /// The latest block.
    latest_block: Arc<RwLock<Option<Block<N>>>>,
    /// The number of puzzle instances.
    puzzle_instances: Arc<AtomicU8>,
    /// The maximum number of puzzle instances.
    max_puzzle_instances: u8,
    /// The spawned handles.
    handles: Arc<RwLock<Vec<JoinHandle<()>>>>,
    /// The shutdown signal.
    shutdown: Arc<AtomicBool>,
    /// PhantomData.
    _phantom: PhantomData<C>,
}

impl<N: Network, C: ConsensusStorage<N>> Prover<N, C> {
    /// Initializes a new prover node.
    pub async fn new(
        node_ip: SocketAddr,
        private_key: PrivateKey<N>,
        trusted_peers: &[SocketAddr],
        dev: Option<u16>,
    ) -> Result<Self> {
        // Initialize the node account.
        let account = Account::from(private_key)?;
        // Initialize the node router.
        let router = Router::new(
            node_ip,
            NodeType::Prover,
            account.address(),
            trusted_peers,
            Self::MAXIMUM_NUMBER_OF_PEERS as u16,
            dev.is_some(),
        )
        .await?;
        // Load the coinbase puzzle.
        let coinbase_puzzle = CoinbasePuzzle::<N>::load()?;
        // Compute the maximum number of puzzle instances.
        let max_puzzle_instances = num_cpus::get().saturating_sub(2).min(6).max(1);
        // Initialize the node.
        let node = Self {
            account,
            router,
            coinbase_puzzle,
            latest_epoch_challenge: Default::default(),
            latest_block: Default::default(),
            puzzle_instances: Default::default(),
            max_puzzle_instances: u8::try_from(max_puzzle_instances)?,
            handles: Default::default(),
            shutdown: Default::default(),
            _phantom: Default::default(),
        };
<<<<<<< HEAD
        // Initialize the router handler.
        router.initialize_handler(node.clone(), router_receiver).await;
        // Initialize the coinbase puzzle.
        // node.initialize_coinbase_puzzle().await;
=======
        // Initialize the routing.
        node.initialize_routing().await;
        // Initialize the coinbase puzzle.
        node.initialize_coinbase_puzzle().await;
>>>>>>> ba46d08c
        // Initialize the signal handler.
        node.handle_signals();
        // Return the node.
        Ok(node)
    }
}

#[async_trait]
impl<N: Network, C: ConsensusStorage<N>> NodeInterface<N> for Prover<N, C> {
    /// Returns the node type.
    fn node_type(&self) -> NodeType {
        self.router.node_type()
    }

    /// Returns the account private key of the node.
    fn private_key(&self) -> &PrivateKey<N> {
        self.account.private_key()
    }

    /// Returns the account view key of the node.
    fn view_key(&self) -> &ViewKey<N> {
        self.account.view_key()
    }

    /// Returns the account address of the node.
    fn address(&self) -> Address<N> {
        self.account.address()
    }

    /// Returns `true` if the node is in development mode.
    fn is_dev(&self) -> bool {
        self.router.is_dev()
    }

    /// Shuts down the node.
    async fn shut_down(&self) {
        info!("Shutting down...");

        // Shut down the coinbase puzzle.
        trace!("Shutting down the coinbase puzzle...");
        self.shutdown.store(true, Ordering::SeqCst);

        // Abort the tasks.
        trace!("Shutting down the prover...");
        self.handles.read().iter().for_each(|handle| handle.abort());

        // Shut down the router.
        self.router.shut_down().await;

        info!("Node has shut down.");
    }
}

impl<N: Network, C: ConsensusStorage<N>> Prover<N, C> {
    /// Initialize a new instance of the coinbase puzzle.
    #[allow(dead_code)]
    async fn initialize_coinbase_puzzle(&self) {
        for _ in 0..self.max_puzzle_instances {
            let prover = self.clone();
            self.handles.write().push(tokio::spawn(async move {
                prover.coinbase_puzzle_loop().await;
            }));
        }
    }

    /// Executes an instance of the coinbase puzzle.
    async fn coinbase_puzzle_loop(&self) {
        loop {
            // If the node is not connected to any peers, then skip this iteration.
            if self.router.number_of_connected_peers() == 0 {
                warn!("Skipping an iteration of the coinbase puzzle (no connected peers)");
                tokio::time::sleep(Duration::from_secs(N::ANCHOR_TIME as u64)).await;
                continue;
            }

            // If the number of instances of the coinbase puzzle exceeds the maximum, then skip this iteration.
            if self.num_puzzle_instances() > self.max_puzzle_instances {
                // Sleep for a brief period of time.
                tokio::time::sleep(Duration::from_millis(500)).await;
                continue;
            }

            // Read the latest epoch challenge.
            let latest_epoch_challenge = self.latest_epoch_challenge.read().clone();
            // Read the latest state.
            let latest_state = self
                .latest_block
                .read()
                .as_ref()
                .map(|block| (block.timestamp(), block.coinbase_target(), block.proof_target()));

            // If the latest block timestamp exceeds a multiple of the anchor time, then skip this iteration.
            if let Some((latest_timestamp, _, _)) = latest_state {
                // Compute the elapsed time since the latest block.
                let elapsed = OffsetDateTime::now_utc().unix_timestamp().saturating_sub(latest_timestamp);
                // If the elapsed time exceeds a multiple of the anchor time, then skip this iteration.
                if elapsed > N::ANCHOR_TIME as i64 * 6 {
                    warn!("Skipping an iteration of the coinbase puzzle (latest block is stale)");
                    // Send a "PuzzleRequest" to a beacon node.
                    self.send_puzzle_request();
                    // Sleep for `N::ANCHOR_TIME` seconds.
                    tokio::time::sleep(Duration::from_secs(N::ANCHOR_TIME as u64)).await;
                    continue;
                }
            }

            // If the latest epoch challenge and latest state exists, then proceed to generate a prover solution.
            if let (Some(challenge), Some((_, coinbase_target, proof_target))) = (latest_epoch_challenge, latest_state)
            {
                // Execute the coinbase puzzle.
                let prover = self.clone();
                let result = tokio::task::spawn_blocking(move || {
                    prover.coinbase_puzzle_iteration(challenge, coinbase_target, proof_target, &mut OsRng)
                })
                .await;

                // If the prover found a solution, then broadcast it.
                if let Ok(Some((solution_target, solution))) = result {
                    info!("Found a Solution '{}' (Proof Target {solution_target})", solution.commitment());
                    // Broadcast the prover solution.
                    self.broadcast_prover_solution(solution);
                }
            } else {
                // Otherwise, sleep for a brief period of time, to await for puzzle state.
                tokio::time::sleep(Duration::from_secs(1)).await;
            }

            // If the Ctrl-C handler registered the signal, stop the prover.
            if self.shutdown.load(Ordering::Relaxed) {
                trace!("Shutting down the coinbase puzzle...");
                break;
            }
        }
    }

    /// Performs one iteration of the coinbase puzzle.
    fn coinbase_puzzle_iteration<R: Rng + CryptoRng>(
        &self,
        epoch_challenge: EpochChallenge<N>,
        coinbase_target: u64,
        proof_target: u64,
        rng: &mut R,
    ) -> Option<(u64, ProverSolution<N>)> {
        // Increment the puzzle instances.
        self.increment_puzzle_instances();

        trace!(
            "Proving 'CoinbasePuzzle' {}",
            format!(
                "(Epoch {}, Coinbase Target {coinbase_target}, Proof Target {proof_target})",
                epoch_challenge.epoch_number(),
            )
            .dimmed()
        );

        // Compute the prover solution.
        let result = self
            .coinbase_puzzle
            .prove(&epoch_challenge, self.address(), rng.gen(), Some(proof_target))
            .ok()
            .and_then(|solution| solution.to_target().ok().map(|solution_target| (solution_target, solution)));

        // Decrement the puzzle instances.
        self.decrement_puzzle_instances();
        // Return the result.
        result
    }

    /// Broadcasts the prover solution to the network.
    fn broadcast_prover_solution(&self, prover_solution: ProverSolution<N>) {
        // Prepare the unconfirmed solution message.
        let message = Message::UnconfirmedSolution(UnconfirmedSolution {
            puzzle_commitment: prover_solution.commitment(),
            solution: Data::Object(prover_solution),
        });
        // Propagate the "UnconfirmedSolution" to the network.
        self.propagate(message, vec![]);
    }

    /// Returns the current number of puzzle instances.
    fn num_puzzle_instances(&self) -> u8 {
        self.puzzle_instances.load(Ordering::SeqCst)
    }

    /// Increments the number of puzzle instances.
    fn increment_puzzle_instances(&self) {
        self.puzzle_instances.fetch_add(1, Ordering::SeqCst);
        #[cfg(debug_assertions)]
        trace!("Number of Instances - {}", self.num_puzzle_instances());
    }

    /// Decrements the number of puzzle instances.
    fn decrement_puzzle_instances(&self) {
        self.puzzle_instances.fetch_sub(1, Ordering::SeqCst);
        #[cfg(debug_assertions)]
        trace!("Number of Instances - {}", self.num_puzzle_instances());
    }
}<|MERGE_RESOLUTION|>--- conflicted
+++ resolved
@@ -18,12 +18,6 @@
 
 use crate::traits::NodeInterface;
 use snarkos_account::Account;
-<<<<<<< HEAD
-use snarkos_node_executor::{spawn_task, spawn_task_loop, Executor, NodeType, Status};
-use snarkos_node_messages::{Data, Message, PuzzleResponse, UnconfirmedSolution};
-use snarkos_node_router::{Handshake, Inbound, Outbound, Router, RouterRequest};
-use snarkvm::prelude::{Address, Block, CoinbasePuzzle, EpochChallenge, Network, PrivateKey, ViewKey};
-=======
 use snarkos_node_messages::{Data, Message, NodeType, PuzzleResponse, UnconfirmedSolution};
 use snarkos_node_router::{Heartbeat, Inbound, Outbound, Router, Routing};
 use snarkos_node_tcp::{
@@ -41,7 +35,6 @@
     ProverSolution,
     ViewKey,
 };
->>>>>>> ba46d08c
 
 use anyhow::Result;
 use colored::Colorize;
@@ -120,17 +113,10 @@
             shutdown: Default::default(),
             _phantom: Default::default(),
         };
-<<<<<<< HEAD
-        // Initialize the router handler.
-        router.initialize_handler(node.clone(), router_receiver).await;
-        // Initialize the coinbase puzzle.
-        // node.initialize_coinbase_puzzle().await;
-=======
         // Initialize the routing.
         node.initialize_routing().await;
         // Initialize the coinbase puzzle.
-        node.initialize_coinbase_puzzle().await;
->>>>>>> ba46d08c
+        // node.initialize_coinbase_puzzle().await;
         // Initialize the signal handler.
         node.handle_signals();
         // Return the node.
