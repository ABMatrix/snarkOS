// Copyright (C) 2019-2022 Aleo Systems Inc.
// This file is part of the snarkOS library.

// The snarkOS library is free software: you can redistribute it and/or modify
// it under the terms of the GNU General Public License as published by
// the Free Software Foundation, either version 3 of the License, or
// (at your option) any later version.

// The snarkOS library is distributed in the hope that it will be useful,
// but WITHOUT ANY WARRANTY; without even the implied warranty of
// MERCHANTABILITY or FITNESS FOR A PARTICULAR PURPOSE. See the
// GNU General Public License for more details.

// You should have received a copy of the GNU General Public License
// along with the snarkOS library. If not, see <https://www.gnu.org/licenses/>.

mod router;

use crate::traits::NodeInterface;
use snarkos_account::Account;
use snarkos_node_executor::{spawn_task, spawn_task_loop, Executor, NodeType, Status};
use snarkos_node_messages::{Data, Message, PuzzleResponse, UnconfirmedSolution};
use snarkos_node_router::{Handshake, Inbound, Outbound, Router, RouterRequest};
use snarkvm::prelude::{Address, Block, CoinbasePuzzle, EpochChallenge, Network, PrivateKey, ViewKey};

use anyhow::Result;
use core::time::Duration;
use rand::Rng;
use std::{
    net::SocketAddr,
    sync::{atomic::AtomicU8, Arc},
};
use time::OffsetDateTime;
use tokio::sync::RwLock;

/// A prover is a full node, capable of producing proofs for consensus.
#[derive(Clone)]
pub struct Prover<N: Network> {
    /// The account of the node.
    account: Account<N>,
    /// The router of the node.
    router: Router<N>,
    /// The coinbase puzzle.
    coinbase_puzzle: CoinbasePuzzle<N>,
    /// The latest epoch challenge.
    latest_epoch_challenge: Arc<RwLock<Option<EpochChallenge<N>>>>,
    /// The latest block.
    latest_block: Arc<RwLock<Option<Block<N>>>>,
    /// The number of puzzle instances.
    puzzle_instances: Arc<AtomicU8>,
}

impl<N: Network> Prover<N> {
    /// Initializes a new prover node.
    pub async fn new(node_ip: SocketAddr, private_key: PrivateKey<N>, trusted_peers: &[SocketAddr]) -> Result<Self> {
        // Initialize the node account.
        let account = Account::from(private_key)?;
        // Initialize the node router.
        let (router, router_receiver) = Router::new::<Self>(node_ip, account.address(), trusted_peers).await?;
        // Load the coinbase puzzle.
        let coinbase_puzzle = CoinbasePuzzle::<N>::load()?;
        // Initialize the node.
        let node = Self {
            account,
            router: router.clone(),
            coinbase_puzzle,
            latest_epoch_challenge: Default::default(),
            latest_block: Default::default(),
            puzzle_instances: Default::default(),
        };
        // Initialize the router handler.
        router.initialize_handler(node.clone(), router_receiver).await;
<<<<<<< HEAD
        // Initialize the coinbase puzzle.
        // node.initialize_coinbase_puzzle().await;
=======
        for _ in 0..3 {
            // Initialize the coinbase puzzle.
            node.initialize_coinbase_puzzle().await;
        }
>>>>>>> 8a747a7e
        // Initialize the signal handler.
        node.handle_signals();
        // Return the node.
        Ok(node)
    }
}

#[async_trait]
impl<N: Network> Executor for Prover<N> {
    /// The node type.
    const NODE_TYPE: NodeType = NodeType::Prover;
}

impl<N: Network> NodeInterface<N> for Prover<N> {
    /// Returns the node type.
    fn node_type(&self) -> NodeType {
        Self::NODE_TYPE
    }

    /// Returns the node router.
    fn router(&self) -> &Router<N> {
        &self.router
    }

    /// Returns the account private key of the node.
    fn private_key(&self) -> &PrivateKey<N> {
        self.account.private_key()
    }

    /// Returns the account view key of the node.
    fn view_key(&self) -> &ViewKey<N> {
        self.account.view_key()
    }

    /// Returns the account address of the node.
    fn address(&self) -> Address<N> {
        self.account.address()
    }
}

impl<N: Network> Prover<N> {
    /// Initialize a new instance of the coinbase puzzle.
    #[allow(dead_code)]
    async fn initialize_coinbase_puzzle(&self) {
        let prover = self.clone();
        spawn_task_loop!(Self, {
            loop {
                // If the node is not connected to any peers, then skip this iteration.
                if prover.router.number_of_connected_peers().await == 0 {
                    warn!("Skipping an iteration of the prover solution (no connected peers)");
                    tokio::time::sleep(Duration::from_secs(N::ANCHOR_TIME as u64)).await;
                    continue;
                }

                // If the latest block timestamp exceeds a multiple of the anchor time, then skip this iteration.
                if let Some(latest_block) = prover.latest_block.read().await.as_ref() {
                    // Compute the elapsed time since the latest block.
                    let elapsed = OffsetDateTime::now_utc().unix_timestamp().saturating_sub(latest_block.timestamp());
                    // If the elapsed time exceeds a multiple of the anchor time, then skip this iteration.
                    if elapsed > N::ANCHOR_TIME as i64 * 6 {
                        warn!("Skipping an iteration of the prover solution (latest block is stale)");
                        // Send a "PuzzleRequest" to a beacon node.
                        prover.router.send_puzzle_request(prover.node_type()).await;
                        // Sleep for `N::ANCHOR_TIME` seconds.
                        tokio::time::sleep(Duration::from_secs(N::ANCHOR_TIME as u64)).await;
                        continue;
                    }
                }

                let prover = prover.clone();
                spawn_task!(Self, {
                    // Set the status to `Proving`.
                    Self::status().update(Status::Proving);
                    // Increment the number of puzzle instances.
                    prover.puzzle_instances.fetch_add(1, std::sync::atomic::Ordering::SeqCst);

                    loop {
                        // Read the latest epoch challenge.
                        let latest_epoch_challenge = prover.latest_epoch_challenge.read().await.clone();
                        // Read the latest block.
                        let latest_block = prover.latest_block.read().await.clone();

                        // If the latest epoch challenge and latest block exists, then generate a prover solution.
                        if let (Some(epoch_challenge), Some(block)) = (latest_epoch_challenge, latest_block) {
                            // Retrieve the latest coinbase target.
                            let latest_coinbase_target = block.coinbase_target();
                            // Retrieve the latest proof target.
                            let latest_proof_target = block.proof_target();

                            debug!(
                                "Proving 'CoinbasePuzzle' (Epoch {}, Block {}, Coinbase Target {}, Proof Target {})",
                                epoch_challenge.epoch_number(),
                                block.height(),
                                latest_coinbase_target,
                                latest_proof_target,
                            );

                            // Construct a prover solution.
                            let prover_solution = match prover.coinbase_puzzle.prove(
                                &epoch_challenge,
                                prover.address(),
                                rand::thread_rng().gen(),
                                Some(latest_proof_target),
                            ) {
                                Ok(proof) => proof,
                                Err(error) => {
                                    trace!("{error}");
                                    break;
                                }
                            };

                            // Fetch the prover solution target.
                            let prover_solution_target = match prover_solution.to_target() {
                                Ok(target) => target,
                                Err(error) => {
                                    warn!("Failed to fetch prover solution target: {error}");
                                    break;
                                }
                            };

                            // Ensure that the prover solution target is sufficient.
                            match prover_solution_target >= latest_proof_target {
                                true => {
                                    info!("Found a Solution (Proof Target {prover_solution_target})");

                                    // Propagate the "UnconfirmedSolution" to the network.
                                    let message = Message::UnconfirmedSolution(UnconfirmedSolution {
                                        puzzle_commitment: prover_solution.commitment(),
                                        solution: Data::Object(prover_solution),
                                    });
                                    let request = RouterRequest::MessagePropagate(message, vec![]);
                                    if let Err(error) = prover.router.process(request).await {
                                        warn!("[UnconfirmedSolution] {error}");
                                    }

                                    break;
                                }
                                false => trace!(
                                    "Prover solution was below the necessary proof target ({prover_solution_target} < {latest_proof_target})"
                                ),
                            }
                        } else {
                            tokio::time::sleep(Duration::from_secs(1)).await;
                        }
                    }

                    // Set the status to `Ready`.
                    Self::status().update(Status::Ready);
                    // Decrement the number of puzzle instances.
                    prover.puzzle_instances.fetch_sub(1, std::sync::atomic::Ordering::SeqCst);
                    // Sleep briefly to give this instance a chance to clear state.
                    tokio::time::sleep(Duration::from_millis(50)).await;
                });
            }
        });
    }
}<|MERGE_RESOLUTION|>--- conflicted
+++ resolved
@@ -70,15 +70,8 @@
         };
         // Initialize the router handler.
         router.initialize_handler(node.clone(), router_receiver).await;
-<<<<<<< HEAD
         // Initialize the coinbase puzzle.
         // node.initialize_coinbase_puzzle().await;
-=======
-        for _ in 0..3 {
-            // Initialize the coinbase puzzle.
-            node.initialize_coinbase_puzzle().await;
-        }
->>>>>>> 8a747a7e
         // Initialize the signal handler.
         node.handle_signals();
         // Return the node.
