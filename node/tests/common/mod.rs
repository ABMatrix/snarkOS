// Copyright (C) 2019-2022 Aleo Systems Inc.
// This file is part of the snarkOS library.

// The snarkOS library is free software: you can redistribute it and/or modify
// it under the terms of the GNU General Public License as published by
// the Free Software Foundation, either version 3 of the License, or
// (at your option) any later version.

// The snarkOS library is distributed in the hope that it will be useful,
// but WITHOUT ANY WARRANTY; without even the implied warranty of
// MERCHANTABILITY or FITNESS FOR A PARTICULAR PURPOSE. See the
// GNU General Public License for more details.

// You should have received a copy of the GNU General Public License
// along with the snarkOS library. If not, see <https://www.gnu.org/licenses/>.

pub mod node;
pub mod test_peer;

use std::{env, str::FromStr};

use snarkos_account::Account;
use snarkvm::prelude::{Block, FromBytes, Network, Testnet3 as CurrentNetwork};

/// Returns a fixed account.
pub fn sample_account() -> Account<CurrentNetwork> {
    Account::<CurrentNetwork>::from_str("APrivateKey1zkp2oVPTci9kKcUprnbzMwq95Di1MQERpYBhEeqvkrDirK1").unwrap()
}

/// Loads the current network's genesis block.
pub fn sample_genesis_block() -> Block<CurrentNetwork> {
    Block::<CurrentNetwork>::from_bytes_le(CurrentNetwork::genesis_bytes()).unwrap()
}

<<<<<<< HEAD
#[derive(Clone)]
pub struct TestPeer {
    node: Node,
    node_type: NodeType,
    account: Account<CurrentNetwork>,
}

impl Pea2Pea for TestPeer {
    fn node(&self) -> &Node {
        &self.node
    }
}

impl TestPeer {
    pub async fn beacon() -> Self {
        Self::new(NodeType::Beacon, sample_account()).await
    }

    pub async fn client() -> Self {
        Self::new(NodeType::Client, sample_account()).await
    }

    pub async fn prover() -> Self {
        Self::new(NodeType::Prover, sample_account()).await
    }

    pub async fn validator() -> Self {
        Self::new(NodeType::Validator, sample_account()).await
    }

    pub async fn new(node_type: NodeType, account: Account<CurrentNetwork>) -> Self {
        let peer = Self {
            node: Node::new(Config {
                listener_ip: Some(IpAddr::V4(Ipv4Addr::LOCALHOST)),
                max_connections: 200,
                ..Default::default()
            })
            .await
            .expect("couldn't create test peer"),
            node_type,
            account,
        };

        peer.enable_handshake().await;
        //  client.enable_reading().await;
        //  client.enable_writing().await;
        //  client.enable_disconnect().await;

        peer
    }

    pub fn node_type(&self) -> NodeType {
        self.node_type
    }

    pub fn account(&self) -> &Account<CurrentNetwork> {
        &self.account
    }

    pub fn address(&self) -> Address<CurrentNetwork> {
        self.account.address()
    }
}

#[async_trait::async_trait]
impl Handshake for TestPeer {
    async fn perform_handshake(&self, mut conn: Connection) -> io::Result<Connection> {
        let rng = &mut TestRng::default();

        let local_ip = self.node().listening_addr().expect("listening address should be present");

        let stream = self.borrow_stream(&mut conn);
        let mut framed = Framed::new(stream, MessageCodec::<CurrentNetwork>::default());

        // Send a challenge request to the peer.
        let message = Message::<CurrentNetwork>::ChallengeRequest(ChallengeRequest {
            version: Message::<CurrentNetwork>::VERSION,
            listener_port: local_ip.port(),
            node_type: self.node_type(),
            address: self.address(),
            nonce: rng.gen(),
        });
        framed.send(message).await?;

        // Listen for the challenge request.
        let request_b = match framed.try_next().await? {
            // Received the challenge request message, proceed.
            Some(Message::ChallengeRequest(data)) => data,
            // Received a disconnect message, abort.
            Some(Message::Disconnect(reason)) => return Err(error(format!("disconnected: {reason:?}"))),
            // Received an unexpected message, abort.
            _ => return Err(error("didn't send a challenge request")),
        };

        // TODO(nkls): add assertions on the contents.

        // Sign the nonce.
        let signature = self.account().sign_bytes(&request_b.nonce.to_le_bytes(), rng).unwrap();

        // Retrieve the genesis block header.
        let genesis_header = *sample_genesis_block().header();
        // Send the challenge response.
        let message =
            Message::ChallengeResponse(ChallengeResponse { genesis_header, signature: Data::Object(signature) });
        framed.send(message).await?;

        // Receive the challenge response.
        // let Message::ChallengeResponse(challenge_response) = framed.try_next().await.unwrap().unwrap() else {
        //     panic!("didn't get challenge response")
        // };
        let challenge_response = if let Message::ChallengeResponse(challenge_response) =
            framed.try_next().await.unwrap().expect("didn't get challenge response")
        {
            challenge_response
        } else {
            todo!()
        };
        assert_eq!(challenge_response.genesis_header, genesis_header);

        Ok(conn)
    }
=======
/// Enables logging in tests.
pub fn initialise_logger(level: u8) {
    match level {
        0 => env::set_var("RUST_LOG", "info"),
        1 => env::set_var("RUST_LOG", "debug"),
        2 | 3 => env::set_var("RUST_LOG", "trace"),
        _ => env::set_var("RUST_LOG", "info"),
    };

    // Filter out undesirable logs.
    let filter = tracing_subscriber::EnvFilter::from_default_env()
        .add_directive("snarkos=off".parse().unwrap())
        .add_directive("tokio_util=off".parse().unwrap())
        .add_directive("mio=off".parse().unwrap());

    // Initialize tracing.
    let _ = tracing_subscriber::fmt().with_env_filter(filter).with_target(level == 3).try_init();
>>>>>>> 0e7bcbeb
}<|MERGE_RESOLUTION|>--- conflicted
+++ resolved
@@ -32,129 +32,6 @@
     Block::<CurrentNetwork>::from_bytes_le(CurrentNetwork::genesis_bytes()).unwrap()
 }
 
-<<<<<<< HEAD
-#[derive(Clone)]
-pub struct TestPeer {
-    node: Node,
-    node_type: NodeType,
-    account: Account<CurrentNetwork>,
-}
-
-impl Pea2Pea for TestPeer {
-    fn node(&self) -> &Node {
-        &self.node
-    }
-}
-
-impl TestPeer {
-    pub async fn beacon() -> Self {
-        Self::new(NodeType::Beacon, sample_account()).await
-    }
-
-    pub async fn client() -> Self {
-        Self::new(NodeType::Client, sample_account()).await
-    }
-
-    pub async fn prover() -> Self {
-        Self::new(NodeType::Prover, sample_account()).await
-    }
-
-    pub async fn validator() -> Self {
-        Self::new(NodeType::Validator, sample_account()).await
-    }
-
-    pub async fn new(node_type: NodeType, account: Account<CurrentNetwork>) -> Self {
-        let peer = Self {
-            node: Node::new(Config {
-                listener_ip: Some(IpAddr::V4(Ipv4Addr::LOCALHOST)),
-                max_connections: 200,
-                ..Default::default()
-            })
-            .await
-            .expect("couldn't create test peer"),
-            node_type,
-            account,
-        };
-
-        peer.enable_handshake().await;
-        //  client.enable_reading().await;
-        //  client.enable_writing().await;
-        //  client.enable_disconnect().await;
-
-        peer
-    }
-
-    pub fn node_type(&self) -> NodeType {
-        self.node_type
-    }
-
-    pub fn account(&self) -> &Account<CurrentNetwork> {
-        &self.account
-    }
-
-    pub fn address(&self) -> Address<CurrentNetwork> {
-        self.account.address()
-    }
-}
-
-#[async_trait::async_trait]
-impl Handshake for TestPeer {
-    async fn perform_handshake(&self, mut conn: Connection) -> io::Result<Connection> {
-        let rng = &mut TestRng::default();
-
-        let local_ip = self.node().listening_addr().expect("listening address should be present");
-
-        let stream = self.borrow_stream(&mut conn);
-        let mut framed = Framed::new(stream, MessageCodec::<CurrentNetwork>::default());
-
-        // Send a challenge request to the peer.
-        let message = Message::<CurrentNetwork>::ChallengeRequest(ChallengeRequest {
-            version: Message::<CurrentNetwork>::VERSION,
-            listener_port: local_ip.port(),
-            node_type: self.node_type(),
-            address: self.address(),
-            nonce: rng.gen(),
-        });
-        framed.send(message).await?;
-
-        // Listen for the challenge request.
-        let request_b = match framed.try_next().await? {
-            // Received the challenge request message, proceed.
-            Some(Message::ChallengeRequest(data)) => data,
-            // Received a disconnect message, abort.
-            Some(Message::Disconnect(reason)) => return Err(error(format!("disconnected: {reason:?}"))),
-            // Received an unexpected message, abort.
-            _ => return Err(error("didn't send a challenge request")),
-        };
-
-        // TODO(nkls): add assertions on the contents.
-
-        // Sign the nonce.
-        let signature = self.account().sign_bytes(&request_b.nonce.to_le_bytes(), rng).unwrap();
-
-        // Retrieve the genesis block header.
-        let genesis_header = *sample_genesis_block().header();
-        // Send the challenge response.
-        let message =
-            Message::ChallengeResponse(ChallengeResponse { genesis_header, signature: Data::Object(signature) });
-        framed.send(message).await?;
-
-        // Receive the challenge response.
-        // let Message::ChallengeResponse(challenge_response) = framed.try_next().await.unwrap().unwrap() else {
-        //     panic!("didn't get challenge response")
-        // };
-        let challenge_response = if let Message::ChallengeResponse(challenge_response) =
-            framed.try_next().await.unwrap().expect("didn't get challenge response")
-        {
-            challenge_response
-        } else {
-            todo!()
-        };
-        assert_eq!(challenge_response.genesis_header, genesis_header);
-
-        Ok(conn)
-    }
-=======
 /// Enables logging in tests.
 pub fn initialise_logger(level: u8) {
     match level {
@@ -172,5 +49,4 @@
 
     // Initialize tracing.
     let _ = tracing_subscriber::fmt().with_env_filter(filter).with_target(level == 3).try_init();
->>>>>>> 0e7bcbeb
 }