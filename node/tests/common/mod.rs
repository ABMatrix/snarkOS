// Copyright (C) 2019-2022 Aleo Systems Inc.
// This file is part of the snarkOS library.

// The snarkOS library is free software: you can redistribute it and/or modify
// it under the terms of the GNU General Public License as published by
// the Free Software Foundation, either version 3 of the License, or
// (at your option) any later version.

// The snarkOS library is distributed in the hope that it will be useful,
// but WITHOUT ANY WARRANTY; without even the implied warranty of
// MERCHANTABILITY or FITNESS FOR A PARTICULAR PURPOSE. See the
// GNU General Public License for more details.

// You should have received a copy of the GNU General Public License
// along with the snarkOS library. If not, see <https://www.gnu.org/licenses/>.

use pea2pea::{protocols::Handshake, Config, Connection, Node, Pea2Pea};
use snarkos_account::Account;
use snarkos_node_messages::{ChallengeRequest, ChallengeResponse, Data, Message, MessageCodec, NodeType};
use snarkvm::prelude::{error, Address, Block, FromBytes, Network, TestRng, Testnet3 as CurrentNetwork};

use futures_util::{sink::SinkExt, TryStreamExt};
use rand::Rng;
use std::{
    io,
    net::{IpAddr, Ipv4Addr},
    str::FromStr,
};
use tokio_util::codec::Framed;

/// Returns a fixed account.
pub fn sample_account() -> Account<CurrentNetwork> {
    Account::<CurrentNetwork>::from_str("APrivateKey1zkp2oVPTci9kKcUprnbzMwq95Di1MQERpYBhEeqvkrDirK1").unwrap()
}

/// Loads the current network's genesis block.
pub fn sample_genesis_block() -> Block<CurrentNetwork> {
    Block::<CurrentNetwork>::from_bytes_le(CurrentNetwork::genesis_bytes()).unwrap()
}

#[derive(Clone)]
pub struct TestPeer {
    node: Node,
    node_type: NodeType,
    account: Account<CurrentNetwork>,
}

impl Pea2Pea for TestPeer {
    fn node(&self) -> &Node {
        &self.node
    }
}

impl TestPeer {
    pub async fn beacon() -> Self {
        Self::new(NodeType::Beacon, sample_account()).await
    }

    pub async fn client() -> Self {
        Self::new(NodeType::Client, sample_account()).await
    }

    pub async fn prover() -> Self {
        Self::new(NodeType::Prover, sample_account()).await
    }

    pub async fn validator() -> Self {
        Self::new(NodeType::Validator, sample_account()).await
    }

    pub async fn new(node_type: NodeType, account: Account<CurrentNetwork>) -> Self {
        let peer = Self {
            node: Node::new(Config {
                listener_ip: Some(IpAddr::V4(Ipv4Addr::LOCALHOST)),
                max_connections: 200,
                ..Default::default()
            })
            .await
            .expect("couldn't create test peer"),
            node_type,
            account,
        };

        peer.enable_handshake().await;
        //  client.enable_reading().await;
        //  client.enable_writing().await;
        //  client.enable_disconnect().await;

        peer
    }

    pub fn node_type(&self) -> NodeType {
        self.node_type
    }

    pub fn account(&self) -> &Account<CurrentNetwork> {
        &self.account
    }

    pub fn address(&self) -> Address<CurrentNetwork> {
        self.account.address()
    }
}

#[async_trait::async_trait]
impl Handshake for TestPeer {
    async fn perform_handshake(&self, mut conn: Connection) -> io::Result<Connection> {
        let rng = &mut TestRng::default();

        let local_ip = self.node().listening_addr().expect("listening address should be present");

        let stream = self.borrow_stream(&mut conn);
        let mut framed = Framed::new(stream, MessageCodec::<CurrentNetwork>::default());

        // Send a challenge request to the peer.
        let message = Message::<CurrentNetwork>::ChallengeRequest(ChallengeRequest {
            version: Message::<CurrentNetwork>::VERSION,
            listener_port: local_ip.port(),
            node_type: self.node_type(),
            address: self.address(),
            nonce: rng.gen(),
        });
        framed.send(message).await?;

        // Listen for the challenge request.
        let request_b = match framed.try_next().await? {
            // Received the challenge request message, proceed.
            Some(Message::ChallengeRequest(data)) => data,
            // Received a disconnect message, abort.
            Some(Message::Disconnect(reason)) => return Err(error(format!("disconnected: {reason:?}"))),
            // Received an unexpected message, abort.
            _ => return Err(error("didn't send a challenge request")),
        };

        // TODO(nkls): add assertions on the contents.

        // Sign the nonce.
        let signature = self.account().sign_bytes(&request_b.nonce.to_le_bytes(), rng).unwrap();

        // Retrieve the genesis block header.
        let genesis_header = *sample_genesis_block().header();
        // Send the challenge response.
        let message =
            Message::ChallengeResponse(ChallengeResponse { genesis_header, signature: Data::Object(signature) });
        framed.send(message).await?;

        // Receive the challenge response.
        let challenge_response = if let Message::ChallengeResponse(challenge_response) =
            framed.try_next().await.unwrap().expect("didn't get challenge response")
        {
            challenge_response
        } else {
            todo!()
        };

<<<<<<< HEAD
        // Perform the deferred non-blocking deserialization of the block header.
        let block_header = challenge_response.header.deserialize().await.expect("block header not present");

        assert_eq!(block_header, genesis_header);
=======
        assert_eq!(challenge_response.genesis_header, genesis_header);
>>>>>>> b7c1cfe1

        Ok(conn)
    }
}<|MERGE_RESOLUTION|>--- conflicted
+++ resolved
@@ -145,6 +145,9 @@
         framed.send(message).await?;
 
         // Receive the challenge response.
+        // let Message::ChallengeResponse(challenge_response) = framed.try_next().await.unwrap().unwrap() else {
+        //     panic!("didn't get challenge response")
+        // };
         let challenge_response = if let Message::ChallengeResponse(challenge_response) =
             framed.try_next().await.unwrap().expect("didn't get challenge response")
         {
@@ -152,15 +155,7 @@
         } else {
             todo!()
         };
-
-<<<<<<< HEAD
-        // Perform the deferred non-blocking deserialization of the block header.
-        let block_header = challenge_response.header.deserialize().await.expect("block header not present");
-
-        assert_eq!(block_header, genesis_header);
-=======
         assert_eq!(challenge_response.genesis_header, genesis_header);
->>>>>>> b7c1cfe1
 
         Ok(conn)
     }
