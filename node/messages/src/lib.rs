--- conflicted
+++ resolved
@@ -20,72 +20,53 @@
 extern crate tracing;
 
 mod helpers;
-
 pub use helpers::*;
 
 mod block_request;
-
 pub use block_request::BlockRequest;
 
 mod block_response;
-
 pub use block_response::BlockResponse;
 
 mod challenge_request;
-
 pub use challenge_request::ChallengeRequest;
 
 mod challenge_response;
-
 pub use challenge_response::ChallengeResponse;
 
 mod disconnect;
-
 pub use disconnect::Disconnect;
 
 mod peer_request;
-
 pub use peer_request::PeerRequest;
 
 mod peer_response;
-
 pub use peer_response::PeerResponse;
 
 mod ping;
-
 pub use ping::Ping;
 
 mod pong;
-
 pub use pong::Pong;
 
 mod puzzle_request;
-
 pub use puzzle_request::PuzzleRequest;
 
 mod puzzle_response;
-
 pub use puzzle_response::PuzzleResponse;
 
 mod unconfirmed_block;
-
 pub use unconfirmed_block::UnconfirmedBlock;
 
 mod unconfirmed_solution;
-
 pub use unconfirmed_solution::UnconfirmedSolution;
 
 mod unconfirmed_transaction;
-
 pub use unconfirmed_transaction::UnconfirmedTransaction;
 
-<<<<<<< HEAD
 mod new_epoch_challenge;
 pub use new_epoch_challenge::NewEpochChallenge;
 
-use snarkos_node_executor::{NodeType, Status};
-=======
->>>>>>> ba46d08c
 use snarkvm::prelude::{
     Block,
     EpochChallenge,
