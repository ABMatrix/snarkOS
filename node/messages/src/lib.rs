--- conflicted
+++ resolved
@@ -162,23 +162,6 @@
     #[inline]
     pub fn id(&self) -> u16 {
         match self {
-<<<<<<< HEAD
-            Self::BlockRequest(..) => 0,
-            Self::BlockResponse(..) => 1,
-            Self::ChallengeRequest(..) => 2,
-            Self::ChallengeResponse(..) => 3,
-            Self::Disconnect(..) => 4,
-            Self::PeerRequest(..) => 5,
-            Self::PeerResponse(..) => 6,
-            Self::Ping(..) => 7,
-            Self::Pong(..) => 8,
-            Self::PuzzleRequest(..) => 9,
-            Self::PuzzleResponse(..) => 10,
-            Self::UnconfirmedBlock(..) => 11,
-            Self::UnconfirmedSolution(..) => 12,
-            Self::UnconfirmedTransaction(..) => 13,
-            Self::NewEpochChallenge(..) => 100,
-=======
             Self::BeaconPropose(..) => 0,
             Self::BeaconTimeout(..) => 1,
             Self::BeaconVote(..) => 2,
@@ -195,7 +178,7 @@
             Self::PuzzleResponse(..) => 13,
             Self::UnconfirmedSolution(..) => 14,
             Self::UnconfirmedTransaction(..) => 15,
->>>>>>> b7c1cfe1
+            Self::NewEpochChallenge(..) => 100,
         }
     }
 
@@ -238,23 +221,6 @@
 
         // Deserialize the data field.
         let message = match id {
-<<<<<<< HEAD
-            0 => Self::BlockRequest(MessageTrait::deserialize(bytes)?),
-            1 => Self::BlockResponse(MessageTrait::deserialize(bytes)?),
-            2 => Self::ChallengeRequest(MessageTrait::deserialize(bytes)?),
-            3 => Self::ChallengeResponse(MessageTrait::deserialize(bytes)?),
-            4 => Self::Disconnect(MessageTrait::deserialize(bytes)?),
-            5 => Self::PeerRequest(MessageTrait::deserialize(bytes)?),
-            6 => Self::PeerResponse(MessageTrait::deserialize(bytes)?),
-            7 => Self::Ping(MessageTrait::deserialize(bytes)?),
-            8 => Self::Pong(MessageTrait::deserialize(bytes)?),
-            9 => Self::PuzzleRequest(MessageTrait::deserialize(bytes)?),
-            10 => Self::PuzzleResponse(MessageTrait::deserialize(bytes)?),
-            11 => Self::UnconfirmedBlock(MessageTrait::deserialize(bytes)?),
-            12 => Self::UnconfirmedSolution(MessageTrait::deserialize(bytes)?),
-            13 => Self::UnconfirmedTransaction(MessageTrait::deserialize(bytes)?),
-            100 => Self::NewEpochChallenge(MessageTrait::deserialize(bytes)?),
-=======
             0 => Self::BeaconPropose(MessageTrait::deserialize(bytes)?),
             1 => Self::BeaconTimeout(MessageTrait::deserialize(bytes)?),
             2 => Self::BeaconVote(MessageTrait::deserialize(bytes)?),
@@ -271,7 +237,7 @@
             13 => Self::PuzzleResponse(MessageTrait::deserialize(bytes)?),
             14 => Self::UnconfirmedSolution(MessageTrait::deserialize(bytes)?),
             15 => Self::UnconfirmedTransaction(MessageTrait::deserialize(bytes)?),
->>>>>>> b7c1cfe1
+            100 => Self::NewEpochChallenge(MessageTrait::deserialize(bytes)?),
             _ => bail!("Unknown message ID {id}"),
         };
 
