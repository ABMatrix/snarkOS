--- conflicted
+++ resolved
@@ -109,27 +109,6 @@
         }
     }
 
-<<<<<<< HEAD
-        // Ensure sufficient time has passed before needing to send the message.
-        let is_ready_to_send = match message {
-            Message::PuzzleResponse(ref mut message) => {
-                // Perform non-blocking serialization of the block (if it hasn't been serialized yet).
-                if let Ok(serialized_block) = Data::serialize(message.block.clone()).await {
-                    let _ = std::mem::replace(&mut message.block, Data::Buffer(serialized_block));
-                    true
-                } else {
-                    error!("Puzzle serialization is bugged");
-                    false
-                }
-            }
-            Message::UnconfirmedBlock(ref mut message) => {
-                // do not send UnconfirmedBlock to pool server
-                if peer.node_type.read().await.is_pool_server() {
-                    return;
-                }
-                let block_height = message.block_height;
-                let block_hash = message.block_hash;
-=======
     /// Sends the given message to every connected beacon, excluding the sender and any specified beacon IPs.
     fn propagate_to_beacons(&self, message: Message<N>, excluded_beacons: Vec<SocketAddr>) {
         // TODO (howardwu): Serialize large messages once only.
@@ -168,7 +147,6 @@
             self.send(peer_ip, message.clone());
         }
     }
->>>>>>> ba46d08c
 
     /// Returns `true` if the message should be sent.
     fn should_send(&self, peer_ip: SocketAddr, message: &Message<N>) -> bool {
@@ -180,33 +158,13 @@
                 // Determine whether to send the block.
                 !seen_before
             }
-<<<<<<< HEAD
-            Message::UnconfirmedSolution(ref mut message) => {
-                // do not send UnconfirmedBlock to pool server
-                if peer.node_type.read().await.is_pool_server() {
-                    return;
-                }
-                let puzzle_commitment = message.puzzle_commitment;
-
-=======
             Message::UnconfirmedSolution(message) => {
->>>>>>> ba46d08c
                 // Update the timestamp for the unconfirmed solution.
                 let seen_before = self.router().cache.insert_outbound_solution(message.puzzle_commitment).is_some();
                 // Determine whether to send the solution.
                 !seen_before
             }
-<<<<<<< HEAD
-            Message::UnconfirmedTransaction(ref mut message) => {
-                // do not send UnconfirmedBlock to pool server
-                if peer.node_type.read().await.is_pool_server() {
-                    return;
-                }
-                let transaction_id = message.transaction_id;
-
-=======
             Message::UnconfirmedTransaction(message) => {
->>>>>>> ba46d08c
                 // Update the timestamp for the unconfirmed transaction.
                 let seen_before = self.router().cache.insert_outbound_transaction(message.transaction_id).is_some();
                 // Determine whether to send the transaction.
