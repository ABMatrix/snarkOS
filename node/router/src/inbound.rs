--- conflicted
+++ resolved
@@ -59,17 +59,6 @@
         // This match statement handles the inbound message by deserializing the message,
         // checking the message is valid, and then calling the appropriate (trait) handler.
         match message {
-<<<<<<< HEAD
-            Message::BlockRequest(message) => match self.block_request(peer_ip, message) {
-                true => Ok(()),
-                false => bail!("Peer {peer_ip} sent an invalid block request"),
-            },
-            Message::BlockResponse(message) => match self.block_response(peer_ip, message) {
-                true => Ok(()),
-                false => bail!("Peer {peer_ip} sent an invalid block response"),
-            },
-            Message::ChallengeRequest(..) | Message::ChallengeResponse(..) | Message::NewEpochChallenge(..) => {
-=======
             Message::BeaconPropose(message) => {
                 // Ensure this node is a beacon.
                 ensure!(self.router().node_type().is_beacon(), "[BeaconPropose] This node is not a beacon");
@@ -171,8 +160,7 @@
                     false => bail!("Peer '{peer_ip}' sent an invalid block response"),
                 }
             }
-            Message::ChallengeRequest(..) | Message::ChallengeResponse(..) => {
->>>>>>> b7c1cfe1
+            Message::ChallengeRequest(..) | Message::ChallengeResponse(..) | Message::NewEpochChallenge(..) => {
                 // Disconnect as the peer is not following the protocol.
                 bail!("Peer '{peer_ip}' is not following the protocol")
             }
@@ -371,18 +359,8 @@
 
         let is_fork = Some(false);
 
-<<<<<<< HEAD
-    fn unconfirmed_block(&self, peer_ip: SocketAddr, message: UnconfirmedBlock<N>, _block: Block<N>) -> bool {
-        // Propagate the `UnconfirmedBlock`.
-        let mut excluded_peers = self.router().connected_pool_servers();
-        if !excluded_peers.contains(&peer_ip) {
-            excluded_peers.push(peer_ip)
-        }
-        self.propagate(Message::UnconfirmedBlock(message), excluded_peers);
-=======
         // Send a `Pong` message to the peer.
         self.send(peer_ip, Message::Pong(Pong { is_fork }));
->>>>>>> b7c1cfe1
         true
     }
 
@@ -414,11 +392,7 @@
             excluded_peers.push(peer_ip)
         }
         // Propagate the `UnconfirmedTransaction`.
-<<<<<<< HEAD
-        self.propagate(Message::UnconfirmedTransaction(message), excluded_peers);
-=======
-        self.propagate(Message::UnconfirmedTransaction(serialized), vec![peer_ip]);
->>>>>>> b7c1cfe1
+        self.propagate(Message::UnconfirmedTransaction(serialized), excluded_peers);
         true
     }
 }