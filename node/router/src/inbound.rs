--- conflicted
+++ resolved
@@ -33,15 +33,9 @@
         // Process the message.
         trace!("Received '{}' from '{peer_ip}'", message.name());
         match message {
-<<<<<<< HEAD
-            Message::BlockRequest(message) => Self::block_request(message).await,
-            Message::BlockResponse(message) => Self::block_response(message).await,
-            Message::ChallengeRequest(..) | Message::ChallengeResponse(..) | Message::NewEpochChallenge(..) => {
-=======
             Message::BlockRequest(message) => Self::block_request(message, peer_ip).await,
             Message::BlockResponse(message) => Self::block_response(message, peer_ip).await,
-            Message::ChallengeRequest(..) | Message::ChallengeResponse(..) => {
->>>>>>> 2a72f430
+            Message::ChallengeRequest(..) | Message::ChallengeResponse(..) | Message::NewEpochChallenge(..) => {
                 // Peer is not following the protocol.
                 warn!("Peer {peer_ip} is not following the protocol");
                 false
@@ -56,11 +50,6 @@
             Message::Pong(message) => Self::pong(message, peer_ip, router).await,
             Message::PuzzleRequest(..) => self.puzzle_request(peer_ip, router).await,
             Message::PuzzleResponse(message) => self.puzzle_response(message, peer_ip).await,
-<<<<<<< HEAD
-            Message::UnconfirmedBlock(message) => self.unconfirmed_block(message, peer_ip, peer, router).await,
-            Message::UnconfirmedSolution(message) => self.unconfirmed_solution(message, peer_ip, router).await,
-            Message::UnconfirmedTransaction(message) => self.unconfirmed_transaction(message, peer_ip, router).await,
-=======
             Message::UnconfirmedBlock(message) => {
                 // Clone the message.
                 let message_clone = message.clone();
@@ -151,7 +140,6 @@
                     },
                 }
             }
->>>>>>> 2a72f430
         }
     }
 
