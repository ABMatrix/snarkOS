// Copyright (C) 2019-2022 Aleo Systems Inc.
// This file is part of the snarkOS library.

// The snarkOS library is free software: you can redistribute it and/or modify
// it under the terms of the GNU General Public License as published by
// the Free Software Foundation, either version 3 of the License, or
// (at your option) any later version.

// The snarkOS library is distributed in the hope that it will be useful,
// but WITHOUT ANY WARRANTY; without even the implied warranty of
// MERCHANTABILITY or FITNESS FOR A PARTICULAR PURPOSE. See the
// GNU General Public License for more details.

// You should have received a copy of the GNU General Public License
// along with the snarkOS library. If not, see <https://www.gnu.org/licenses/>.

#![forbid(unsafe_code)]

#[macro_use]
extern crate async_trait;
#[macro_use]
extern crate tracing;

mod helpers;
pub use helpers::*;

mod handshake;
pub use handshake::*;

mod heartbeat;
pub use heartbeat::*;

mod inbound;
pub use inbound::*;

mod outbound;
pub use outbound::*;

mod routing;
pub use routing::*;

use snarkos_account::Account;
use snarkos_node_messages::NodeType;
use snarkos_node_tcp::{Config, Tcp};
use snarkvm::prelude::{Address, Network};

use anyhow::{bail, Result};
use core::str::FromStr;
use indexmap::{IndexMap, IndexSet};
use parking_lot::RwLock;
use std::{future::Future, net::SocketAddr, sync::Arc, time::Instant};
use tokio::task::JoinHandle;

<<<<<<< HEAD
// TODO (raychu86): Move this declaration.
pub const ALEO_MAXIMUM_FORK_DEPTH: u32 = 4096;

=======
>>>>>>> b7c1cfe1
#[derive(Clone)]
pub struct Router<N: Network> {
    /// The TCP stack.
    tcp: Tcp,
    /// The local IP address of the node.
    local_ip: SocketAddr,
    /// The node type.
    node_type: NodeType,
    /// The account of the node.
    account: Account<N>,
    /// The cache.
    cache: Cache<N>,
    /// The resolver.
    resolver: Resolver,
    /// The sync pool.
    sync: Sync<N>,
    /// The set of trusted peers.
    trusted_peers: Arc<IndexSet<SocketAddr>>,
    /// The map of connected peer IPs to their peer handlers.
    connected_peers: Arc<RwLock<IndexMap<SocketAddr, Peer<N>>>>,
    /// The set of candidate peer IPs.
    candidate_peers: Arc<RwLock<IndexSet<SocketAddr>>>,
    /// The set of restricted peer IPs.
    restricted_peers: Arc<RwLock<IndexMap<SocketAddr, Instant>>>,
    /// The spawned handles.
    handles: Arc<RwLock<Vec<JoinHandle<()>>>>,
    /// The boolean flag for the development mode.
    is_dev: bool,
}

impl<N: Network> Router<N> {
    /// The maximum number of candidate peers permitted to be stored in the node.
    const MAXIMUM_CANDIDATE_PEERS: usize = 10_000;
    /// The maximum number of connection failures permitted by an inbound connecting peer.
    const MAXIMUM_CONNECTION_FAILURES: usize = 5;
    /// The duration in seconds after which a connected peer is considered inactive or
    /// disconnected if no message has been received in the meantime.
    const RADIO_SILENCE_IN_SECS: u64 = 150; // 2.5 minutes
}

impl<N: Network> Router<N> {
    /// Initializes a new `Router` instance.
    pub async fn new(
        node_ip: SocketAddr,
        node_type: NodeType,
        account: Account<N>,
        trusted_peers: &[SocketAddr],
        max_peers: u16,
        is_dev: bool,
    ) -> Result<Self> {
        // Initialize the TCP stack.
        let tcp = Tcp::new(Config::new(node_ip, max_peers)).await?;
        // Fetch the listening IP address.
        let local_ip = tcp.listening_addr().expect("The listening address for this node must be present");
        // Initialize the router.
        Ok(Self {
            tcp,
            local_ip,
            node_type,
            account,
            cache: Default::default(),
            resolver: Default::default(),
            sync: Sync::new(local_ip),
            trusted_peers: Arc::new(trusted_peers.iter().copied().collect()),
            connected_peers: Default::default(),
            candidate_peers: Default::default(),
            restricted_peers: Default::default(),
            handles: Default::default(),
            is_dev,
        })
    }

    /// Attempts to connect to the given peer IP.
    pub fn connect(&self, peer_ip: SocketAddr) {
        let router = self.clone();
        tokio::spawn(async move {
            // Attempt to connect to the candidate peer.
            debug!("Connecting to {peer_ip}...");
            if let Err(error) = router.tcp.connect(peer_ip).await {
                warn!("{error}");
                // Restrict the peer, if the connection failed, and is neither trusted nor a bootstrap peer.
                if !router.trusted_peers.contains(&peer_ip) && !router.bootstrap_peers().contains(&peer_ip) {
                    router.insert_restricted_peer(peer_ip);
                }
            }
            // Remove the peer from the candidate peers.
            router.remove_candidate_peer(peer_ip);
        });
    }

    /// Disconnects from the given peer IP, if the peer is connected.
    pub fn disconnect(&self, peer_ip: SocketAddr) {
        let router = self.clone();
        tokio::spawn(async move {
            // Disconnect from this peer.
            let _disconnected = router.tcp.disconnect(peer_ip).await;
            debug_assert!(_disconnected);
            // TODO (howardwu): Revisit this. It appears `handle_disconnect` does not necessarily trigger.
            //  See https://github.com/AleoHQ/snarkOS/issues/2102.
            // Remove the peer from the connected peers.
            router.remove_connected_peer(peer_ip);
        });
    }

    /// Returns the IP address of this node.
    pub const fn local_ip(&self) -> SocketAddr {
        self.local_ip
    }

    /// Returns `true` if the given IP is this node.
    pub fn is_local_ip(&self, ip: &SocketAddr) -> bool {
        *ip == self.local_ip()
            || (ip.ip().is_unspecified() || ip.ip().is_loopback()) && ip.port() == self.local_ip().port()
    }

    /// Returns the node type.
    pub const fn node_type(&self) -> NodeType {
        self.node_type
    }

    /// Returns the Aleo address of the node.
    pub const fn address(&self) -> Address<N> {
        self.account.address()
    }

    /// Returns the sync pool.
    pub fn sync(&self) -> &Sync<N> {
        &self.sync
    }

    /// Returns `true` if the node is in development mode.
    pub const fn is_dev(&self) -> bool {
        self.is_dev
    }

    /// Returns the listener IP address from the (ambiguous) peer address.
    pub fn resolve_to_listener(&self, peer_addr: &SocketAddr) -> Option<SocketAddr> {
        self.resolver.get_listener(peer_addr)
    }

    /// Returns the (ambiguous) peer address from the listener IP address.
    pub fn resolve_to_ambiguous(&self, peer_ip: &SocketAddr) -> Option<SocketAddr> {
        self.resolver.get_ambiguous(peer_ip)
    }

    /// Returns `true` if the node is connected to the given peer IP.
    pub fn is_connected(&self, ip: &SocketAddr) -> bool {
        self.connected_peers.read().contains_key(ip)
    }

    /// Returns `true` if the given peer IP is a connected beacon.
    pub fn is_connected_beacon(&self, peer_ip: &SocketAddr) -> bool {
        self.connected_peers.read().get(peer_ip).map_or(false, |peer| peer.is_beacon())
    }

    /// Returns `true` if the given peer IP is a connected validator.
    pub fn is_connected_validator(&self, peer_ip: &SocketAddr) -> bool {
        self.connected_peers.read().get(peer_ip).map_or(false, |peer| peer.is_validator())
    }

    /// Returns `true` if the given peer IP is a connected prover.
    pub fn is_connected_prover(&self, peer_ip: &SocketAddr) -> bool {
        self.connected_peers.read().get(peer_ip).map_or(false, |peer| peer.is_prover())
    }

    /// Returns `true` if the given peer IP is a connected client.
    pub fn is_connected_client(&self, peer_ip: &SocketAddr) -> bool {
        self.connected_peers.read().get(peer_ip).map_or(false, |peer| peer.is_client())
    }

    /// Returns `true` if the given IP is restricted.
    pub fn is_restricted(&self, ip: &SocketAddr) -> bool {
        self.restricted_peers
            .read()
            .get(ip)
            .map(|time| time.elapsed().as_secs() < Self::RADIO_SILENCE_IN_SECS)
            .unwrap_or(false)
    }

    /// Returns the maximum number of connected peers.
    pub fn max_connected_peers(&self) -> usize {
        self.tcp.config().max_connections as usize
    }

    /// Returns the number of connected peers.
    pub fn number_of_connected_peers(&self) -> usize {
        self.connected_peers.read().len()
    }

    /// Returns the number of connected beacons.
    pub fn number_of_connected_beacons(&self) -> usize {
        self.connected_peers.read().values().filter(|peer| peer.is_beacon()).count()
    }

    /// Returns the number of connected validators.
    pub fn number_of_connected_validators(&self) -> usize {
        self.connected_peers.read().values().filter(|peer| peer.is_validator()).count()
    }

    /// Returns the number of connected provers.
    pub fn number_of_connected_provers(&self) -> usize {
        self.connected_peers.read().values().filter(|peer| peer.is_prover()).count()
    }

    /// Returns the number of connected clients.
    pub fn number_of_connected_clients(&self) -> usize {
        self.connected_peers.read().values().filter(|peer| peer.is_client()).count()
    }

    /// Returns the number of candidate peers.
    pub fn number_of_candidate_peers(&self) -> usize {
        self.candidate_peers.read().len()
    }

    /// Returns the number of restricted peers.
    pub fn number_of_restricted_peers(&self) -> usize {
        self.restricted_peers.read().len()
    }

    /// Returns the connected peer given the peer IP, if it exists.
    pub fn get_connected_peer(&self, ip: &SocketAddr) -> Option<Peer<N>> {
        self.connected_peers.read().get(ip).cloned()
    }

    /// Returns the connected peers.
    pub fn get_connected_peers(&self) -> Vec<Peer<N>> {
        self.connected_peers.read().values().cloned().collect()
    }

    /// Returns the list of connected peers.
    pub fn connected_peers(&self) -> Vec<SocketAddr> {
        self.connected_peers.read().keys().copied().collect()
    }

    /// Returns the list of connected beacons.
    pub fn connected_beacons(&self) -> Vec<SocketAddr> {
        self.connected_peers.read().iter().filter(|(_, peer)| peer.is_beacon()).map(|(ip, _)| *ip).collect()
    }

    /// Returns the list of connected validators.
    pub fn connected_validators(&self) -> Vec<SocketAddr> {
        self.connected_peers.read().iter().filter(|(_, peer)| peer.is_validator()).map(|(ip, _)| *ip).collect()
    }

    /// Returns the list of connected provers.
    pub fn connected_provers(&self) -> Vec<SocketAddr> {
        self.connected_peers.read().iter().filter(|(_, peer)| peer.is_prover()).map(|(ip, _)| *ip).collect()
    }

    /// Returns the list of connected clients.
    pub fn connected_clients(&self) -> Vec<SocketAddr> {
        self.connected_peers.read().iter().filter(|(_, peer)| peer.is_client()).map(|(ip, _)| *ip).collect()
    }

    /// Returns the list of candidate peers.
    pub fn candidate_peers(&self) -> IndexSet<SocketAddr> {
        self.candidate_peers.read().clone()
    }

    /// Returns the list of restricted peers.
    pub fn restricted_peers(&self) -> Vec<SocketAddr> {
        self.restricted_peers.read().keys().copied().collect()
    }

    /// Returns the list of trusted peers.
    pub fn trusted_peers(&self) -> &IndexSet<SocketAddr> {
        &self.trusted_peers
    }

    /// Returns the list of bootstrap peers.
    pub fn bootstrap_peers(&self) -> Vec<SocketAddr> {
        if self.is_dev {
            // In development mode, connect to the dedicated local beacon.
            match self.node_type.is_beacon() {
                true => vec![],
                false => vec![SocketAddr::from(([127, 0, 0, 1], 4130))],
            }
        } else {
            // TODO (howardwu): Change this for Phase 3.
            vec![
                SocketAddr::from_str("164.92.111.59:4133").unwrap(),
                SocketAddr::from_str("159.223.204.96:4133").unwrap(),
                SocketAddr::from_str("167.71.219.176:4133").unwrap(),
                SocketAddr::from_str("157.245.205.209:4133").unwrap(),
                SocketAddr::from_str("134.122.95.106:4133").unwrap(),
                SocketAddr::from_str("161.35.24.55:4133").unwrap(),
                SocketAddr::from_str("138.68.103.139:4133").unwrap(),
                SocketAddr::from_str("207.154.215.49:4133").unwrap(),
                SocketAddr::from_str("46.101.114.158:4133").unwrap(),
                SocketAddr::from_str("138.197.190.94:4133").unwrap(),
            ]
        }
    }

    /// Returns the list of metrics for the connected peers.
    pub fn connected_metrics(&self) -> Vec<(SocketAddr, NodeType)> {
        self.connected_peers.read().iter().map(|(ip, peer)| (*ip, peer.node_type())).collect()
    }

<<<<<<< HEAD
    /// Returns the list of connected pool servers.
    pub fn connected_pool_servers(&self) -> Vec<SocketAddr> {
        let mut connected_pool_servers = Vec::new();
        for (ip, peer) in self.connected_peers.read().iter() {
            if peer.node_type().is_pool_server() {
                connected_pool_servers.push(*ip);
            }
        }
        connected_pool_servers
    }

    /// Returns the list of connected peers that are beacons.
    pub fn connected_beacons(&self) -> Vec<SocketAddr> {
        self.connected_peers
            .read()
            .iter()
            .filter_map(|(ip, peer)| match peer.is_beacon() {
                true => Some(*ip),
                false => None,
            })
            .collect()
    }

    /// Returns the oldest connected peer.
    pub fn oldest_connected_peer(&self) -> Option<SocketAddr> {
        self.connected_peers.read().iter().min_by_key(|(_, peer)| peer.last_seen()).map(|(peer_ip, _)| *peer_ip)
    }

=======
>>>>>>> b7c1cfe1
    /// Inserts the given peer into the connected peers.
    pub fn insert_connected_peer(&self, peer: Peer<N>, peer_addr: SocketAddr) {
        // Adds a bidirectional map between the listener address and (ambiguous) peer address.
        self.resolver.insert_peer(peer.ip(), peer_addr);
        // Add an entry for this `Peer` in the connected peers.
        self.connected_peers.write().insert(peer.ip(), peer.clone());
        // Remove this peer from the candidate peers, if it exists.
        self.candidate_peers.write().remove(&peer.ip());
        // Remove this peer from the restricted peers, if it exists.
        self.restricted_peers.write().remove(&peer.ip());
    }

    /// Inserts the given peer IPs to the set of candidate peers.
    ///
    /// This method skips adding any given peers if the combined size exceeds the threshold,
    /// as the peer providing this list could be subverting the protocol.
    pub fn insert_candidate_peers(&self, peers: &[SocketAddr]) {
        // Compute the maximum number of candidate peers.
        let max_candidate_peers = Self::MAXIMUM_CANDIDATE_PEERS.saturating_sub(self.number_of_candidate_peers());
        // Ensure the combined number of peers does not surpass the threshold.
        for peer_ip in peers.iter().take(max_candidate_peers) {
            // Ensure the peer is not itself, is not already connected, and is not restricted.
            if self.is_local_ip(peer_ip) || self.is_connected(peer_ip) || self.is_restricted(peer_ip) {
                continue;
            }
            // Proceed to insert each new candidate peer IP.
            self.candidate_peers.write().insert(*peer_ip);
        }
    }

    /// Inserts the given peer into the restricted peers.
    pub fn insert_restricted_peer(&self, peer_ip: SocketAddr) {
        // Remove this peer from the connected peers, if it exists.
        self.connected_peers.write().remove(&peer_ip);
        // Remove this peer from the candidate peers, if it exists.
        self.candidate_peers.write().remove(&peer_ip);
        // Add the peer to the restricted peers.
        self.restricted_peers.write().insert(peer_ip, Instant::now());
    }

    /// Updates the connected peer with the given function.
    pub fn update_connected_peer<Fn: FnMut(&mut Peer<N>)>(
        &self,
        peer_ip: SocketAddr,
        node_type: NodeType,
        mut write_fn: Fn,
    ) -> Result<()> {
        // Retrieve the peer.
        if let Some(peer) = self.connected_peers.write().get_mut(&peer_ip) {
            // TODO (howardwu): Consider permitting a validator->beacon and beacon->validator change.
            // Ensure the node type has not changed.
            if peer.node_type() != node_type {
                bail!("Peer '{peer_ip}' has changed node types from {} to {node_type}", peer.node_type())
            }
            // Lastly, update the peer with the given function.
            write_fn(peer);
        }
        Ok(())
    }

    /// Removes the connected peer and adds them to the candidate peers.
    pub fn remove_connected_peer(&self, peer_ip: SocketAddr) {
        // Removes the bidirectional map between the listener address and (ambiguous) peer address.
        self.resolver.remove_peer(&peer_ip);
        // Removes the peer from the sync pool.
        self.sync.remove_peer(&peer_ip);
        // Remove this peer from the connected peers, if it exists.
        self.connected_peers.write().remove(&peer_ip);
        // Add the peer to the candidate peers.
        self.candidate_peers.write().insert(peer_ip);
    }

    /// Removes the given address from the candidate peers, if it exists.
    pub fn remove_candidate_peer(&self, peer_ip: SocketAddr) {
        self.candidate_peers.write().remove(&peer_ip);
    }

    /// Spawns a task with the given future.
    pub fn spawn<T: Future<Output = ()> + Send + 'static>(&self, future: T) {
        self.handles.write().push(tokio::spawn(future));
    }

    /// Shuts down the router.
    pub async fn shut_down(&self) {
        trace!("Shutting down the router...");
        // Abort the tasks.
        self.handles.read().iter().for_each(|handle| handle.abort());
        // Close the listener.
        self.tcp.shut_down().await;
    }
}<|MERGE_RESOLUTION|>--- conflicted
+++ resolved
@@ -51,12 +51,6 @@
 use std::{future::Future, net::SocketAddr, sync::Arc, time::Instant};
 use tokio::task::JoinHandle;
 
-<<<<<<< HEAD
-// TODO (raychu86): Move this declaration.
-pub const ALEO_MAXIMUM_FORK_DEPTH: u32 = 4096;
-
-=======
->>>>>>> b7c1cfe1
 #[derive(Clone)]
 pub struct Router<N: Network> {
     /// The TCP stack.
@@ -356,7 +350,6 @@
         self.connected_peers.read().iter().map(|(ip, peer)| (*ip, peer.node_type())).collect()
     }
 
-<<<<<<< HEAD
     /// Returns the list of connected pool servers.
     pub fn connected_pool_servers(&self) -> Vec<SocketAddr> {
         let mut connected_pool_servers = Vec::new();
@@ -368,25 +361,6 @@
         connected_pool_servers
     }
 
-    /// Returns the list of connected peers that are beacons.
-    pub fn connected_beacons(&self) -> Vec<SocketAddr> {
-        self.connected_peers
-            .read()
-            .iter()
-            .filter_map(|(ip, peer)| match peer.is_beacon() {
-                true => Some(*ip),
-                false => None,
-            })
-            .collect()
-    }
-
-    /// Returns the oldest connected peer.
-    pub fn oldest_connected_peer(&self) -> Option<SocketAddr> {
-        self.connected_peers.read().iter().min_by_key(|(_, peer)| peer.last_seen()).map(|(peer_ip, _)| *peer_ip)
-    }
-
-=======
->>>>>>> b7c1cfe1
     /// Inserts the given peer into the connected peers.
     pub fn insert_connected_peer(&self, peer: Peer<N>, peer_addr: SocketAddr) {
         // Adds a bidirectional map between the listener address and (ambiguous) peer address.
