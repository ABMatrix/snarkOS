--- conflicted
+++ resolved
@@ -22,19 +22,15 @@
 extern crate tracing;
 
 mod handshake;
-
 pub use handshake::*;
 
 mod inbound;
-
 pub use inbound::*;
 
 mod outbound;
-
 pub use outbound::*;
 
 mod peer;
-
 pub use peer::*;
 
 use snarkos_node_executor::{spawn_task, Executor};
@@ -129,18 +125,9 @@
 #[rustfmt::skip]
 impl<N: Network> Router<N> {
     /// The maximum duration in seconds permitted for establishing a connection with a node, before dropping the connection.
-<<<<<<< HEAD
-    const CONNECTION_TIMEOUT_IN_MILLIS: u64 = 210;
-    // 3.5 minutes
-    /// The duration in seconds after which to expire a failure from a peer.
-    const FAILURE_EXPIRY_TIME_IN_SECS: u64 = 7200;
-    // 2 hours
-=======
     const CONNECTION_TIMEOUT_IN_MILLIS: u64 = 210; // 3.5 minutes
->>>>>>> 2a72f430
     /// The duration in seconds to sleep in between heartbeat executions.
-    const HEARTBEAT_IN_SECS: u64 = 9;
-    // 9 seconds
+    const HEARTBEAT_IN_SECS: u64 = 9; // 9 seconds
     /// The maximum number of candidate peers permitted to be stored in the node.
     const MAXIMUM_CANDIDATE_PEERS: usize = 10_000;
     /// The maximum number of connection failures permitted by an inbound connecting peer.
@@ -150,8 +137,7 @@
     /// The minimum number of peers required to maintain connections with.
     const MINIMUM_NUMBER_OF_PEERS: usize = 1;
     /// The duration in seconds to sleep in between ping requests with a connected peer.
-    const PING_SLEEP_IN_SECS: u64 = 60;
-    // 1 minute
+    const PING_SLEEP_IN_SECS: u64 = 60; // 1 minute
     /// The duration in seconds after which a connected peer is considered inactive or
     /// disconnected if no message has been received in the meantime.
     const RADIO_SILENCE_IN_SECS: u64 = 180; // 3 minutes
@@ -821,7 +807,7 @@
     ///
     /// This method skips adding any given peers if the combined size exceeds the threshold,
     /// as the peer providing this list could be subverting the protocol.
-    async fn add_candidate_peers<'a, T: ExactSizeIterator<Item=&'a SocketAddr> + IntoIterator>(&self, peers: T) {
+    async fn add_candidate_peers<'a, T: ExactSizeIterator<Item = &'a SocketAddr> + IntoIterator>(&self, peers: T) {
         // Acquire the candidate peers write lock.
         let mut candidate_peers = self.candidate_peers.write().await;
         // Ensure the combined number of peers does not surpass the threshold.
