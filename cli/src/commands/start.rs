--- conflicted
+++ resolved
@@ -298,14 +298,9 @@
         match node_type {
             NodeType::Beacon => Node::new_beacon(self.node, rest_ip, account, &trusted_peers, genesis, cdn, self.dev).await,
             NodeType::Validator => Node::new_validator(self.node, rest_ip, account, &trusted_peers, genesis, cdn, self.dev).await,
-<<<<<<< HEAD
-            NodeType::Prover => Node::new_prover(self.node, account, &trusted_peers, self.dev).await,
-            NodeType::Client => Node::new_client(self.node, account, &trusted_peers, self.dev).await,
-            NodeType::PoolServer => panic!("Unexpect node type"),
-=======
             NodeType::Prover => Node::new_prover(self.node, account, &trusted_peers, genesis, self.dev).await,
             NodeType::Client => Node::new_client(self.node, account, &trusted_peers, genesis, self.dev).await,
->>>>>>> b7c1cfe1
+            NodeType::PoolServer => panic!("Unexpect node type"),
         }
     }
 
